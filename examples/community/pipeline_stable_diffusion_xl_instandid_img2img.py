--- conflicted
+++ resolved
@@ -207,194 +207,197 @@
         return self.norm_out(latents)
 
 
-# class AttnProcessor(nn.Module):
-#     r"""
-#     Default processor for performing attention-related computations.
-#     """
-#
-#     def __init__(
-#             self,
-#             hidden_size=None,
-#             cross_attention_dim=None,
-#     ):
-#         super().__init__()
-#
-#     def __call__(
-#             self,
-#             attn,
-#             hidden_states,
-#             encoder_hidden_states=None,
-#             attention_mask=None,
-#             temb=None,
-#     ):
-#         residual = hidden_states
-#
-#         if attn.spatial_norm is not None:
-#             hidden_states = attn.spatial_norm(hidden_states, temb)
-#
-#         input_ndim = hidden_states.ndim
-#
-#         if input_ndim == 4:
-#             batch_size, channel, height, width = hidden_states.shape
-#             hidden_states = hidden_states.view(batch_size, channel, height * width).transpose(1, 2)
-#
-#         batch_size, sequence_length, _ = (
-#             hidden_states.shape if encoder_hidden_states is None else encoder_hidden_states.shape
-#         )
-#         attention_mask = attn.prepare_attention_mask(attention_mask, sequence_length, batch_size)
-#
-#         if attn.group_norm is not None:
-#             hidden_states = attn.group_norm(hidden_states.transpose(1, 2)).transpose(1, 2)
-#
-#         query = attn.to_q(hidden_states)
-#
-#         if encoder_hidden_states is None:
-#             encoder_hidden_states = hidden_states
-#         elif attn.norm_cross:
-#             encoder_hidden_states = attn.norm_encoder_hidden_states(encoder_hidden_states)
-#
-#         key = attn.to_k(encoder_hidden_states)
-#         value = attn.to_v(encoder_hidden_states)
-#
-#         query = attn.head_to_batch_dim(query)
-#         key = attn.head_to_batch_dim(key)
-#         value = attn.head_to_batch_dim(value)
-#
-#         attention_probs = attn.get_attention_scores(query, key, attention_mask)
-#         hidden_states = torch.bmm(attention_probs, value)
-#         hidden_states = attn.batch_to_head_dim(hidden_states)
-#
-#         # linear proj
-#         hidden_states = attn.to_out[0](hidden_states)
-#         # dropout
-#         hidden_states = attn.to_out[1](hidden_states)
-#
-#         if input_ndim == 4:
-#             hidden_states = hidden_states.transpose(-1, -2).reshape(batch_size, channel, height, width)
-#
-#         if attn.residual_connection:
-#             hidden_states = hidden_states + residual
-#
-#         hidden_states = hidden_states / attn.rescale_output_factor
-#
-#         return hidden_states
-
-
-# class IPAttnProcessor(nn.Module):
-#     r"""
-#     Attention processor for IP-Adapater.
-#     Args:
-#         hidden_size (`int`):
-#             The hidden size of the attention layer.
-#         cross_attention_dim (`int`):
-#             The number of channels in the `encoder_hidden_states`.
-#         scale (`float`, defaults to 1.0):
-#             the weight scale of image prompt.
-#         num_tokens (`int`, defaults to 4 when do ip_adapter_plus it should be 16):
-#             The context length of the image features.
-#     """
-#
-#     def __init__(self, hidden_size, cross_attention_dim=None, scale=1.0, num_tokens=4, skip=False):
-#         super().__init__()
-#
-#         self.hidden_size = hidden_size
-#         self.cross_attention_dim = cross_attention_dim
-#         self.scale = scale
-#         self.num_tokens = num_tokens
-#         self.skip = skip
-#
-#         self.to_k_ip = nn.Linear(cross_attention_dim or hidden_size, hidden_size, bias=False)
-#         self.to_v_ip = nn.Linear(cross_attention_dim or hidden_size, hidden_size, bias=False)
-#
-#     def __call__(
-#         self,
-#         attn,
-#         hidden_states,
-#         encoder_hidden_states=None,
-#         attention_mask=None,
-#         temb=None,
-#     ):
-#         residual = hidden_states
-#
-#         if attn.spatial_norm is not None:
-#             hidden_states = attn.spatial_norm(hidden_states, temb)
-#
-#         input_ndim = hidden_states.ndim
-#
-#         if input_ndim == 4:
-#             batch_size, channel, height, width = hidden_states.shape
-#             hidden_states = hidden_states.view(batch_size, channel, height * width).transpose(1, 2)
-#
-#         batch_size, sequence_length, _ = (
-#             hidden_states.shape if encoder_hidden_states is None else encoder_hidden_states.shape
-#         )
-#         attention_mask = attn.prepare_attention_mask(attention_mask, sequence_length, batch_size)
-#
-#         if attn.group_norm is not None:
-#             hidden_states = attn.group_norm(hidden_states.transpose(1, 2)).transpose(1, 2)
-#
-#         query = attn.to_q(hidden_states)
-#
-#         if encoder_hidden_states is None:
-#             encoder_hidden_states = hidden_states
-#         else:
-#             # get encoder_hidden_states, ip_hidden_states
-#             end_pos = encoder_hidden_states.shape[1] - self.num_tokens
-#             encoder_hidden_states, ip_hidden_states = (
-#                 encoder_hidden_states[:, :end_pos, :],
-#                 encoder_hidden_states[:, end_pos:, :],
-#             )
-#             if attn.norm_cross:
-#                 encoder_hidden_states = attn.norm_encoder_hidden_states(encoder_hidden_states)
-#
-#         key = attn.to_k(encoder_hidden_states)
-#         value = attn.to_v(encoder_hidden_states)
-#
-#         query = attn.head_to_batch_dim(query)
-#         key = attn.head_to_batch_dim(key)
-#         value = attn.head_to_batch_dim(value)
-#
-#         attention_probs = attn.get_attention_scores(query, key, attention_mask)
-#         hidden_states = torch.bmm(attention_probs, value)
-#         hidden_states = attn.batch_to_head_dim(hidden_states)
-#
-#         if not self.skip:
-#             # for ip-adapter
-#             ip_key = self.to_k_ip(ip_hidden_states)
-#             ip_value = self.to_v_ip(ip_hidden_states)
-#
-#             ip_key = attn.head_to_batch_dim(ip_key)
-#             ip_value = attn.head_to_batch_dim(ip_value)
-#
-#             ip_attention_probs = attn.get_attention_scores(query, ip_key, None)
-#             self.attn_map = ip_attention_probs
-#             ip_hidden_states = torch.bmm(ip_attention_probs, ip_value)
-#             ip_hidden_states = attn.batch_to_head_dim(ip_hidden_states)
-#
-#             hidden_states = hidden_states + self.scale * ip_hidden_states
-#
-#         # linear proj
-#         hidden_states = attn.to_out[0](hidden_states)
-#         # dropout
-#         hidden_states = attn.to_out[1](hidden_states)
-#
-#         if input_ndim == 4:
-#             hidden_states = hidden_states.transpose(-1, -2).reshape(batch_size, channel, height, width)
-#
-#         if attn.residual_connection:
-#             hidden_states = hidden_states + residual
-#
-#         hidden_states = hidden_states / attn.rescale_output_factor
-#
-#         return hidden_states
-#
-#     def _memory_efficient_attention_xformers(self, query, key, value, attention_mask):
-#         # TODO attention_mask
-#         query = query.contiguous()
-#         key = key.contiguous()
-#         value = value.contiguous()
-#         hidden_states = xformers.ops.memory_efficient_attention(query, key, value, attn_bias=attention_mask)
-#         return hidden_states
+class AttnProcessor(nn.Module):
+    r"""
+    Default processor for performing attention-related computations.
+    """
+
+    def __init__(
+        self,
+        hidden_size=None,
+        cross_attention_dim=None,
+    ):
+        super().__init__()
+
+    def __call__(
+        self,
+        attn,
+        hidden_states,
+        encoder_hidden_states=None,
+        attention_mask=None,
+        temb=None,
+    ):
+        residual = hidden_states
+
+        if attn.spatial_norm is not None:
+            hidden_states = attn.spatial_norm(hidden_states, temb)
+
+        input_ndim = hidden_states.ndim
+
+        if input_ndim == 4:
+            batch_size, channel, height, width = hidden_states.shape
+            hidden_states = hidden_states.view(batch_size, channel, height * width).transpose(1, 2)
+
+        batch_size, sequence_length, _ = (
+            hidden_states.shape if encoder_hidden_states is None else encoder_hidden_states.shape
+        )
+        attention_mask = attn.prepare_attention_mask(attention_mask, sequence_length, batch_size)
+
+        if attn.group_norm is not None:
+            hidden_states = attn.group_norm(hidden_states.transpose(1, 2)).transpose(1, 2)
+
+        query = attn.to_q(hidden_states)
+
+        if encoder_hidden_states is None:
+            encoder_hidden_states = hidden_states
+        elif attn.norm_cross:
+            encoder_hidden_states = attn.norm_encoder_hidden_states(encoder_hidden_states)
+
+        key = attn.to_k(encoder_hidden_states)
+        value = attn.to_v(encoder_hidden_states)
+
+        query = attn.head_to_batch_dim(query)
+        key = attn.head_to_batch_dim(key)
+        value = attn.head_to_batch_dim(value)
+
+        attention_probs = attn.get_attention_scores(query, key, attention_mask)
+        hidden_states = torch.bmm(attention_probs, value)
+        hidden_states = attn.batch_to_head_dim(hidden_states)
+
+        # linear proj
+        hidden_states = attn.to_out[0](hidden_states)
+        # dropout
+        hidden_states = attn.to_out[1](hidden_states)
+
+        if input_ndim == 4:
+            hidden_states = hidden_states.transpose(-1, -2).reshape(batch_size, channel, height, width)
+
+        if attn.residual_connection:
+            hidden_states = hidden_states + residual
+
+        hidden_states = hidden_states / attn.rescale_output_factor
+
+        return hidden_states
+
+
+class IPAttnProcessor(nn.Module):
+    r"""
+    Attention processor for IP-Adapater.
+    Args:
+        hidden_size (`int`):
+            The hidden size of the attention layer.
+        cross_attention_dim (`int`):
+            The number of channels in the `encoder_hidden_states`.
+        scale (`float`, defaults to 1.0):
+            the weight scale of image prompt.
+        num_tokens (`int`, defaults to 4 when do ip_adapter_plus it should be 16):
+            The context length of the image features.
+    """
+
+    def __init__(self, hidden_size, cross_attention_dim=None, scale=1.0, num_tokens=4):
+        super().__init__()
+
+        self.hidden_size = hidden_size
+        self.cross_attention_dim = cross_attention_dim
+        self.scale = scale
+        self.num_tokens = num_tokens
+
+        self.to_k_ip = nn.Linear(cross_attention_dim or hidden_size, hidden_size, bias=False)
+        self.to_v_ip = nn.Linear(cross_attention_dim or hidden_size, hidden_size, bias=False)
+
+    def __call__(
+        self,
+        attn,
+        hidden_states,
+        encoder_hidden_states=None,
+        attention_mask=None,
+        temb=None,
+    ):
+        residual = hidden_states
+
+        if attn.spatial_norm is not None:
+            hidden_states = attn.spatial_norm(hidden_states, temb)
+
+        input_ndim = hidden_states.ndim
+
+        if input_ndim == 4:
+            batch_size, channel, height, width = hidden_states.shape
+            hidden_states = hidden_states.view(batch_size, channel, height * width).transpose(1, 2)
+
+        batch_size, sequence_length, _ = (
+            hidden_states.shape if encoder_hidden_states is None else encoder_hidden_states.shape
+        )
+        attention_mask = attn.prepare_attention_mask(attention_mask, sequence_length, batch_size)
+
+        if attn.group_norm is not None:
+            hidden_states = attn.group_norm(hidden_states.transpose(1, 2)).transpose(1, 2)
+
+        query = attn.to_q(hidden_states)
+
+        if encoder_hidden_states is None:
+            encoder_hidden_states = hidden_states
+        else:
+            # get encoder_hidden_states, ip_hidden_states
+            end_pos = encoder_hidden_states.shape[1] - self.num_tokens
+            encoder_hidden_states, ip_hidden_states = (
+                encoder_hidden_states[:, :end_pos, :],
+                encoder_hidden_states[:, end_pos:, :],
+            )
+            if attn.norm_cross:
+                encoder_hidden_states = attn.norm_encoder_hidden_states(encoder_hidden_states)
+
+        key = attn.to_k(encoder_hidden_states)
+        value = attn.to_v(encoder_hidden_states)
+
+        query = attn.head_to_batch_dim(query)
+        key = attn.head_to_batch_dim(key)
+        value = attn.head_to_batch_dim(value)
+
+        if xformers_available:
+            hidden_states = self._memory_efficient_attention_xformers(query, key, value, attention_mask)
+        else:
+            attention_probs = attn.get_attention_scores(query, key, attention_mask)
+            hidden_states = torch.bmm(attention_probs, value)
+        hidden_states = attn.batch_to_head_dim(hidden_states)
+
+        # for ip-adapter
+        ip_key = self.to_k_ip(ip_hidden_states)
+        ip_value = self.to_v_ip(ip_hidden_states)
+
+        ip_key = attn.head_to_batch_dim(ip_key)
+        ip_value = attn.head_to_batch_dim(ip_value)
+
+        if xformers_available:
+            ip_hidden_states = self._memory_efficient_attention_xformers(query, ip_key, ip_value, None)
+        else:
+            ip_attention_probs = attn.get_attention_scores(query, ip_key, None)
+            ip_hidden_states = torch.bmm(ip_attention_probs, ip_value)
+        ip_hidden_states = attn.batch_to_head_dim(ip_hidden_states)
+
+        hidden_states = hidden_states + self.scale * ip_hidden_states
+
+        # linear proj
+        hidden_states = attn.to_out[0](hidden_states)
+        # dropout
+        hidden_states = attn.to_out[1](hidden_states)
+
+        if input_ndim == 4:
+            hidden_states = hidden_states.transpose(-1, -2).reshape(batch_size, channel, height, width)
+
+        if attn.residual_connection:
+            hidden_states = hidden_states + residual
+
+        hidden_states = hidden_states / attn.rescale_output_factor
+
+        return hidden_states
+
+    def _memory_efficient_attention_xformers(self, query, key, value, attention_mask):
+        # TODO attention_mask
+        query = query.contiguous()
+        key = key.contiguous()
+        value = value.contiguous()
+        hidden_states = xformers.ops.memory_efficient_attention(query, key, value, attn_bias=attention_mask)
+        return hidden_states
 
 
 EXAMPLE_DOC_STRING = """
@@ -729,8 +732,7 @@
         image_proj_model.eval()
 
         self.image_proj_model = image_proj_model.to(self.device, dtype=self.dtype)
-        #state_dict = torch.load(model_ckpt, map_location="cpu")
-        state_dict = load_state_dict(model_ckpt)
+        state_dict = torch.load(model_ckpt, map_location="cpu")
         if "image_proj" in state_dict:
             state_dict = state_dict["image_proj"]
         self.image_proj_model.load_state_dict(state_dict)
@@ -848,50 +850,6 @@
     @torch.no_grad()
     @replace_example_docstring(EXAMPLE_DOC_STRING)
     def __call__(
-<<<<<<< HEAD
-            self,
-            prompt: Union[str, List[str]] = None,
-            prompt_2: Optional[Union[str, List[str]]] = None,
-            image: PipelineImageInput = None,
-            control_image: PipelineImageInput = None,
-            strength: float = 0.8,
-            height: Optional[int] = None,
-            width: Optional[int] = None,
-            num_inference_steps: int = 50,
-            guidance_scale: float = 5.0,
-            negative_prompt: Optional[Union[str, List[str]]] = None,
-            negative_prompt_2: Optional[Union[str, List[str]]] = None,
-            num_images_per_prompt: Optional[int] = 1,
-            eta: float = 0.0,
-            generator: Optional[Union[torch.Generator, List[torch.Generator]]] = None,
-            latents: Optional[torch.FloatTensor] = None,
-            prompt_embeds: Optional[torch.FloatTensor] = None,
-            negative_prompt_embeds: Optional[torch.FloatTensor] = None,
-            pooled_prompt_embeds: Optional[torch.FloatTensor] = None,
-            negative_pooled_prompt_embeds: Optional[torch.FloatTensor] = None,
-            ip_adapter_image: Optional[PipelineImageInput] = None,
-            ip_adapter_image_embeds: Optional[List[torch.FloatTensor]] = None,
-            image_embeds: Optional[torch.FloatTensor] = None,
-            output_type: Optional[str] = "pil",
-            return_dict: bool = True,
-            cross_attention_kwargs: Optional[Dict[str, Any]] = None,
-            controlnet_conditioning_scale: Union[float, List[float]] = 1.0,
-            guess_mode: bool = False,
-            control_guidance_start: Union[float, List[float]] = 0.0,
-            control_guidance_end: Union[float, List[float]] = 1.0,
-            original_size: Tuple[int, int] = None,
-            crops_coords_top_left: Tuple[int, int] = (0, 0),
-            target_size: Tuple[int, int] = None,
-            negative_original_size: Optional[Tuple[int, int]] = None,
-            negative_crops_coords_top_left: Tuple[int, int] = (0, 0),
-            negative_target_size: Optional[Tuple[int, int]] = None,
-            aesthetic_score: float = 6.0,
-            negative_aesthetic_score: float = 2.5,
-            clip_skip: Optional[int] = None,
-            callback_on_step_end: Optional[Callable[[int, int, Dict], None]] = None,
-            callback_on_step_end_tensor_inputs: List[str] = ["latents"],
-            **kwargs,
-=======
         self,
         prompt: Union[str, List[str]] = None,
         prompt_2: Optional[Union[str, List[str]]] = None,
@@ -912,6 +870,8 @@
         negative_prompt_embeds: Optional[torch.Tensor] = None,
         pooled_prompt_embeds: Optional[torch.Tensor] = None,
         negative_pooled_prompt_embeds: Optional[torch.Tensor] = None,
+        ip_adapter_image: Optional[PipelineImageInput] = None,
+        ip_adapter_image_embeds: Optional[List[torch.FloatTensor]] = None,
         image_embeds: Optional[torch.Tensor] = None,
         output_type: Optional[str] = "pil",
         return_dict: bool = True,
@@ -932,7 +892,6 @@
         callback_on_step_end: Optional[Callable[[int, int, Dict], None]] = None,
         callback_on_step_end_tensor_inputs: List[str] = ["latents"],
         **kwargs,
->>>>>>> 4d40c914
     ):
         r"""
         The call function to the pipeline for generation.
@@ -1327,7 +1286,6 @@
 
                 added_cond_kwargs = {"text_embeds": add_text_embeds, "time_ids": add_time_ids}
 
-
                 # controlnet(s) inference
                 if guess_mode and self.do_classifier_free_guidance:
                     # Infer ControlNet only for the conditional batch.
